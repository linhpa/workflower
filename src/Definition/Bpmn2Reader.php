--- conflicted
+++ resolved
@@ -103,8 +103,11 @@
                 $flowObjectRoles[$childElement->nodeValue] = $element->getAttribute('id');
             }
         }
-
-<<<<<<< HEAD
+      
+        if (count($flowObjectRoles) == 0) {
+            $workflowBuilder->addRole(Workflow::DEFAULT_ROLE_ID);
+        }
+
         $messages = array();
         foreach ($document->getElementsByTagNameNs('http://www.omg.org/spec/BPMN/20100524/MODEL', 'message') as $element) {
             if (!$element->hasAttribute('id')) {
@@ -112,10 +115,6 @@
             }
 
             $messages[$element->getAttribute('id')] = $element->getAttribute('name');
-=======
-        if (count($flowObjectRoles) == 0) {
-            $workflowBuilder->addRole(Workflow::DEFAULT_ROLE_ID);
->>>>>>> c1e13589
         }
 
         $operations = array();
